import torch
from torch import nn
import math


class T5RelativeEmbeddings(nn.Module):
    def __init__(self, config):
        super().__init__()
        self.num_buckets = config["t5_num_buckets"]
        self.max_distance = config["t5_max_distance"]
        self.num_heads = config["num_heads"]
        self.relative_attention_bias = nn.Embedding(self.num_buckets, self.num_heads)

    def _relative_position_bucket(self, relative_position):
        relative_buckets = 0
        relative_position = -torch.min(
            relative_position, torch.zeros_like(relative_position)
        )
        # now relative_position is in the range [0, inf)

        # half of the buckets are for exact increments in positions
        max_exact = self.num_buckets // 2
        is_small = relative_position < max_exact

        # The other half of the buckets are for logarithmically bigger bins in positions up to max_distance
        relative_position_if_large = max_exact + (
            torch.log(relative_position.float() / max_exact)
            / math.log(self.max_distance / max_exact)
            * (self.num_buckets - max_exact)
        ).to(torch.long)
        relative_position_if_large = torch.min(
            relative_position_if_large,
            torch.full_like(relative_position_if_large, self.num_buckets - 1),
        )

        relative_buckets += torch.where(
            is_small, relative_position, relative_position_if_large
        )
        return relative_buckets

    def forward(self, query_length, key_length):
        """Compute binned relative position bias"""
        device = self.relative_attention_bias.weight.device
        context_position = torch.arange(query_length, dtype=torch.long, device=device)[
            :, None
        ]
        memory_position = torch.arange(key_length, dtype=torch.long, device=device)[
            None, :
        ]
        relative_position = (
            memory_position - context_position
        )  # shape (query_length, key_length)
        relative_position_bucket = self._relative_position_bucket(
            relative_position
        )  # shape (query_length, key_length)
        values = self.relative_attention_bias(
            relative_position_bucket
        )  # shape (query_length, key_length, num_heads)
        values = values.permute([2, 0, 1]).unsqueeze(
            0
        )  # shape (1, num_heads, query_length, key_length)
        return values


class AGLayerNorm(nn.Module):
    def __init__(self, config):
        super().__init__()
        self.num_ele = config["embedding_dim"]
        self.epsilon = config.get("layernorm_epsilon", 1e-6)
        self.register_parameter(name='weight', param=nn.Parameter(torch.ones(self.num_ele, )))

    def forward(self, xs):
        xln = xs.to(torch.float32)
        var = torch.mean(torch.square(xln), dim=-1, keepdims=True)
        mul = torch.rsqrt(var + self.epsilon)
        ys = xs * mul
        ys = ys * self.weight
        return ys.to(xs.dtype)


class QKVLayer(nn.Module):
    """Generate keys, values, and queries for attention."""

    def __init__(self, config):
        super().__init__()

        self.embedding_dim = config["embedding_dim"]
        self.num_heads = config["num_heads"]
        self.head_dim = self.embedding_dim // self.num_heads

        self.normalize_keys = config.get("normalize_keys", True)
        self.pre_attn_dropout = None
        if (dropout_rate := config.get("pre_attn_dropout", 0.0)) > 0.0:
            self.pre_attn_droput = nn.Dropout(dropout_rate)

        self.queries_layer = nn.Linear(
            self.embedding_dim, self.embedding_dim, bias=False
        )
        self.keys_layer = nn.Linear(self.embedding_dim, self.embedding_dim, bias=False)
        self.values_layer = nn.Linear(
            self.embedding_dim, self.embedding_dim, bias=False
        )

        self.pre_attn_layernorm = AGLayerNorm(config)

    def _normalize_kq(self, kq):
        epsilon = 1.0e-6
        kq_sum_sqr = torch.sum(torch.square(kq), axis=-1, keepdims=True)
        norm_kq = kq * torch.rsqrt(kq_sum_sqr + epsilon)
        return norm_kq

    def forward(self, xs):
        batch_size, seq_len, _ = xs.shape

        xs = self.pre_attn_layernorm(xs)

        if self.pre_attn_dropout != None:
            xs = self.pre_attn_dropout(xs)

        queries = self.queries_layer(xs)
        keys = self.keys_layer(xs)
        values = self.values_layer(xs)

        shape = (batch_size, seq_len, self.num_heads, self.head_dim)
        queries = queries.reshape(shape)
        keys = keys.reshape(shape)
        values = values.reshape(shape)

        if self.normalize_keys:
            queries = self._normalize_kq(queries)
            keys = self._normalize_kq(keys)

        return queries, keys, values


class MLP(nn.Module):
    def __init__(self, config):
        super().__init__()

        cur_dim = config["embedding_dim"]

        modules = []
        for i in range(0, config["mlp_num_layers"] - 1):
            modules.append(
                nn.Sequential(
                    nn.Linear(cur_dim, config["mlp_hidden_dim"], bias=False), nn.ReLU()
                )
            )
            cur_dim = config["mlp_hidden_dim"]

        modules.append(nn.Linear(cur_dim, config["embedding_dim"], bias=False))
        self.layers = nn.ModuleList(modules)

    def forward(self, xs):
        for layer in self.layers:
            xs = layer(xs)

        return xs


class DecoderLayer(nn.Module):
    def __init__(self, config):
        super().__init__()

        self.embedding_dim = config["embedding_dim"]
        self.num_heads = config["num_heads"]
        self.head_dim = self.embedding_dim // self.num_heads

        self.relative_positions = T5RelativeEmbeddings(config)

        self.gate_type = "residual"
        self.single_gate = False
        self.skip_ffn = False

        self.attn_dropout = None
        if (dropout_rate := config.get("attn_dropout", 0.0)) > 0.0:
            self.attn_droput = nn.Dropout(dropout_rate)

        self.post_attn_dropout = None
        if (dropout_rate := config.get("post_attn_dropout", 0.0)) > 0.0:
            self.post_attn_droput = nn.Dropout(dropout_rate)

        self.pre_ffn_dropout = None
        if (dropout_rate := config.get("pre_ffn_dropout", 0.0)) > 0.0:
            self.pre_ffn_droput = nn.Dropout(dropout_rate)

        self.post_ffn_dropout = None
        if (dropout_rate := config.get("post_ffn_dropout", 0.0)) > 0.0:
            self.post_ffn_droput = nn.Dropout(dropout_rate)

        self.qkv = QKVLayer(config)

        self.normalize_keys = config.get("normalize_keys", True)
        if self.normalize_keys:
            self.register_parameter(
                name="attention_scale_factors",
                param=nn.Parameter(
                    torch.ones(
                        self.num_heads,
                    )
                ),
            )

        self.post_attn_mlp = nn.Linear(
            self.embedding_dim, self.embedding_dim, bias=False
        )
        self.ffn = MLP(config)
        self.pre_ffn_layernorm = AGLayerNorm(config)

    def _get_causal_mask(self, num_qs, num_ks):
        qidx = torch.arange(0, num_qs).reshape(num_qs, 1)
        kidx = torch.arange(0, num_ks).reshape(1, num_ks)
        mask = (kidx - qidx) < 0
        return mask

    def forward(self, xs):
        batch_size, seq_length, _ = xs.shape

        queries, keys, values = self.qkv(xs)
        rel_position_bias = self.relative_positions(seq_length, seq_length)
        causal_mask = (
            self._get_causal_mask(seq_length, seq_length)
            .to(queries.device)
            .tile((self.num_heads, 1, 1))
        )

        attn = torch.einsum("...qhd,...khd->...hqk", queries, keys)
        attn = attn + rel_position_bias
        if self.normalize_keys:
            attn *= self.attention_scale_factors.reshape(1, self.num_heads, 1, 1)
        attn = torch.where(causal_mask, attn, -1_000_000.0)
        attn = attn.softmax(dim=-1)

        ys_hidden = torch.einsum("...hqk,...khd->...qhd", attn, values)
        ys_hidden = ys_hidden.reshape(
            (batch_size, seq_length, self.num_heads * self.head_dim)
        )
        ys_hidden = self.post_attn_mlp(ys_hidden) + xs

        ys = self.pre_ffn_layernorm(ys_hidden)
        ys = self.ffn(ys) + ys_hidden

        return ys


class Decoder(nn.Module):
    def __init__(self, config):
        super().__init__()
        self.config = config
        self.embedding = nn.Embedding(config["vocab_size"], config["embedding_dim"])
<<<<<<< HEAD
        self.layers = nn.ModuleList([DecoderLayer(config) for _ in range(config["num_layers"])])
        self.final_layernorm = AGLayerNorm(config)
=======
        self.layers = nn.ModuleList(
            [DecoderLayer(config) for _ in range(config["num_layers"])]
        )
        self.final_layernorm = nn.LayerNorm(config["embedding_dim"], bias=False)
>>>>>>> b6991f5d

    def forward(self, xs):
        ys = self.embedding(xs)
        for layer in self.layers:
            ys = layer(ys)

        ys = self.final_layernorm(ys)
        logits = torch.nn.functional.linear(ys, self.embedding.weight)
        logits /= math.sqrt(logits.shape[-1])
        return logits<|MERGE_RESOLUTION|>--- conflicted
+++ resolved
@@ -218,11 +218,7 @@
 
         queries, keys, values = self.qkv(xs)
         rel_position_bias = self.relative_positions(seq_length, seq_length)
-        causal_mask = (
-            self._get_causal_mask(seq_length, seq_length)
-            .to(queries.device)
-            .tile((self.num_heads, 1, 1))
-        )
+        causal_mask = self._get_causal_mask(seq_length, seq_length).to(queries.device).tile((self.num_heads, 1, 1))
 
         attn = torch.einsum("...qhd,...khd->...hqk", queries, keys)
         attn = attn + rel_position_bias
@@ -248,15 +244,8 @@
         super().__init__()
         self.config = config
         self.embedding = nn.Embedding(config["vocab_size"], config["embedding_dim"])
-<<<<<<< HEAD
         self.layers = nn.ModuleList([DecoderLayer(config) for _ in range(config["num_layers"])])
         self.final_layernorm = AGLayerNorm(config)
-=======
-        self.layers = nn.ModuleList(
-            [DecoderLayer(config) for _ in range(config["num_layers"])]
-        )
-        self.final_layernorm = nn.LayerNorm(config["embedding_dim"], bias=False)
->>>>>>> b6991f5d
 
     def forward(self, xs):
         ys = self.embedding(xs)
